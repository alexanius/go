--- conflicted
+++ resolved
@@ -65,15 +65,8 @@
 }
 
 func (r *reader) Read(b []byte) (n int, err error) {
-<<<<<<< HEAD
 	boring.Unreachable()
-	r.mu.Lock()
-	defer r.mu.Unlock()
-	if !r.used {
-		r.used = true
-=======
 	if atomic.CompareAndSwapUint32(&r.used, 0, 1) {
->>>>>>> 3ae414c3
 		// First use of randomness. Start timer to warn about
 		// being blocked on entropy not being available.
 		t := time.AfterFunc(time.Minute, warnBlocked)
